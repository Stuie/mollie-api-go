--- conflicted
+++ resolved
@@ -36,19 +36,12 @@
 	common         service // Reuse a single struct instead of allocating one for each service on the heap.
 	config         *Config
 	// Services
-<<<<<<< HEAD
-	Payments    *PaymentsService
-	Chargebacks *ChargebacksService
-	Methods     *MethodsService
-	Invoices    *InvoicesService
-	Profiles    *ProfilesService
-=======
 	Payments      *PaymentsService
 	Chargebacks   *ChargebacksService
 	Methods       *MethodsService
 	Invoices      *InvoicesService
 	Organizations *OrganizationsService
->>>>>>> e2059ee1
+	Profiles    *ProfilesService
 }
 
 type service struct {
@@ -161,11 +154,8 @@
 	mollie.Chargebacks = (*ChargebacksService)(&mollie.common)
 	mollie.Methods = (*MethodsService)(&mollie.common)
 	mollie.Invoices = (*InvoicesService)(&mollie.common)
-<<<<<<< HEAD
+	mollie.Organizations = (*OrganizationsService)(&mollie.common)
 	mollie.Profiles = (*ProfilesService)(&mollie.common)
-=======
-	mollie.Organizations = (*OrganizationsService)(&mollie.common)
->>>>>>> e2059ee1
 
 	// Parse authorization from environment
 	if tkn, ok := os.LookupEnv(APITokenEnv); ok {
